--- conflicted
+++ resolved
@@ -201,11 +201,7 @@
 }
 
 type structMeta struct {
-<<<<<<< HEAD
-	required   uint64 // bitmap of required fields
-=======
 	required   *BitSet // bitmap of required fields
->>>>>>> 5f3c6806
 	orderedIds []int
 	fields     map[int]encodeField
 }
